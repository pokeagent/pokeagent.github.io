<!DOCTYPE html>
<html lang="en">
<head>
  <meta charset="UTF-8" />
  <meta name="viewport" content="width=device-width, initial-scale=1.0"/>
  <title>Track 1: Competitive Battling - PokéAgent Challenge</title>
  <link rel="stylesheet" href="https://cdnjs.cloudflare.com/ajax/libs/font-awesome/6.5.0/css/all.min.css"/>
  <link rel="stylesheet" href="style.css" />
</head>
<body>

  <!-- Header -->
  <header>
    <div class="container header-container">
      <a href="index.html" class="logo">PokéAgent Challenge</a>
      <div class="mobile-toggle">
        <i class="fas fa-bars"></i>
      </div>
      <ul class="nav-menu">
        <li><a href="index.html">Home</a></li>
        <li><a href="track1.html">Track 1</a></li>
        <li><a href="track2.html">Track 2</a></li>
        <li><a href="leaderboard.html">Leaderboard</a></li>
        <li><a href="rules.html">Rules</a></li>
        <li><a href="faq.html">FAQ</a></li>
      </ul>
    </div>
  </header>

  <!-- Track 1 Section -->
  <section class="hero" style="height: auto; padding: 4rem 0; background: radial-gradient(ellipse 150% 100% at 50% 30%, #fff4e6, #ffb366); 
color: var(--dark-color); text-align: center; mask: linear-gradient(to bottom, black 85%, transparent 100%); 
-webkit-mask: linear-gradient(to bottom, black 85%, transparent 100%); position: relative;">
    <div class="container">
        <img
        src="media/figures/track1_no_bg.png"
        alt="Track 1 Logo"
        style="
            width: 100%;
            max-width: 650px;
            height: auto;
            margin: 0 auto 2rem;
            display: block;
            mask: linear-gradient(to bottom, black 85%, transparent 100%);
            -webkit-mask: linear-gradient(to bottom, black 85%, transparent 100%);
        "
        >
        <div class="hero-description" style="text-align: left; background: rgba(255, 255, 255, 0.95); padding: 2rem; border-radius: 12px; 
box-shadow: 0 8px 32px rgba(0, 0, 0, 0.1); backdrop-filter: blur(10px); border: 1px solid rgba(255, 255, 255, 0.2);">
          <p>
            Pokémon Showdown is an open-source simulator that transforms Pokémon's turn-based battles into a
            competitive strategy game enjoyed by thousands of daily players. Competitive Pokémon battles are two-player
            stochastic games with imperfect information. Players build teams of Pokémon and navigate complex battles by mastering nuanced gameplay mechanics and making decisions under uncertainty.
            Key details about the opponent’s team remain hidden until they impact the battle,
            prompting players to infer missing information and anticipate future moves.
            Top human players excel by accurately predicting their opponent's strategies and leveraging their own team's strengths.
            The randomness, partial observability, and vast team diversity in Pokémon battles challenge AI's ability to plan and generalize.
          </p>
          <br>
          <p>
            Though Pokémon Showdown battle bots have existed for many years, advances in language models, large-scale reinforcement learning datasets, 
            and accessible open-source tools have sparked renewed interest within the machine learning research community. Recent methods have achieved human-level
            gameplay in popular singles rulesets, prompting an exciting question: How much further can we push the capabilities of Competitive Pokémon AI? 
            Join Track 1 of the PokéAgent Challenge and help us find out!
          </p>
          <br>
        </div>
        <div class="scroll-indicator" onclick="document.getElementById('starter-kits').scrollIntoView({behavior: 'smooth'})">
            <i class="fas fa-chevron-down"></i>
        </div>
    </div>
  </section>

  <!-- Countdown Timer -->
  <section>
    <div class="container">
      <div class="countdown-container">
        <h3 class="countdown-title" id="phase-title">⏰ Loading...</h3>
        <div class="countdown-timer" id="countdown">
          <div class="countdown-segment">
            <span class="countdown-value" id="days">--</span>
            <span class="countdown-label">Days</span>
          </div>
          <div class="countdown-segment">
            <span class="countdown-value" id="hours">--</span>
            <span class="countdown-label">Hours</span>
          </div>
          <div class="countdown-segment">
            <span class="countdown-value" id="minutes">--</span>
            <span class="countdown-label">Minutes</span>
          </div>
          <div class="countdown-segment">
            <span class="countdown-value" id="seconds">--</span>
            <span class="countdown-label">Seconds</span>
          </div>
        </div>
        <p class="countdown-message" id="phase-message">Loading phase information...</p>
        <div style="margin-top: 1rem; display: flex; justify-content: center; gap: 1rem; flex-wrap: wrap;">
          <div class="phase-indicator" id="phase-freeplay">
            <span class="phase-dot"></span>
            <span class="phase-name">Free-play</span>
          </div>
          <div class="phase-indicator" id="phase-qualification">
            <span class="phase-dot"></span>
            <span class="phase-name">Qualification</span>
          </div>
          <div class="phase-indicator" id="phase-tournament">
            <span class="phase-dot"></span>
            <span class="phase-name">Tournament</span>
          </div>
        </div>
      </div>
    </div>
  </section>

  <!-- Submission Guidelines -->
  <section style="background-color: #f5f5f5;">
    <div class="container">
      <h2 class="text-center mb-2">PokéAgent Showdown</h2>
      <div class="card showdown-content">
       
        <p>
          To avoid disrupting human players, <strong>PokéAgent participants will compete on an AI-focused Showdown server hosted by the competition</strong>. 
          Participants will battle against organizer-hosted baselines (and each other!) on a ranked ladder to qualify for a tournament held at the end of the competition window.

          The PokéAgent Showdown server will restrict matchmaking to the following rulesets (<a href="https://www.smogon.com/bw/articles/bw_tiers" target="_blank">"formats"</a>) where ML baselines and datasets are readily available:

          <div class="dataset-table">
            <table>
              <thead>
                <tr>
                  <th>Format</th>
                  <th>Rules</th>
                </tr>
              </thead>
              <tbody>
                <tr>
                  <td><strong>Gen 1 OverUsed (OU)</strong></td>
                  <td>Current official rules.</td>
                </tr>
                <tr>
                  <td><strong>Gen 2 OU</strong></td>
                  <td>Current official rules.</td>
                </tr>
                <tr>
                  <td><strong>Gen 3 OU</strong></td>
                  <td>Current official rules.</td>
                </tr>
                <tr>
                  <td><strong>Gen 4 OU</strong></td>
                  <td>Current official rules.</td>
                </tr>
                <tr>
                  <td><strong>Gen 9 OU</strong></td>
                  <td>Current rules, plus the AI-friendly exceptions that:<br>
                  • Zoroark is banned<br>
                  • Revival Blessing is banned</td>
                </tr>
                <tr>
                  <td><strong>Gen 9 VGC</strong></td>
                  <td>Official Regulation I rules, plus the AI-friendly exceptions that:<br>
                  • Zoroark is banned<br>
                  • Dondozo is banned</td>
                </tr>
              </tbody>
            </table>
          </div>

            (Note that all battles will be played with Showdown's standard time controls <em>enabled</em>.)
        </p>
        <p>
          The competition will be divided into three stages:
        </p>
        <ul>
          <li>
            <strong>1. Research Stage (July 11th - September 28th):</strong> The first stage is a "free play" period. The PokéAgent server will be open to all participants, with player pools supplemented by organizer baselines across a wide range of skill levels. Get started, develop new ideas, and see how your method compares to the competition!
          </li>
          <li>
            <strong>2. Qualifying Stage (September 29th - October 12th):</strong> On September 29th, the competition formally begins. All ratings will be reset, and teams will climb the leaderboards by competing on the ranked ladder. At the end of this stage, the top-ranked usernames (excluding organizer baselines) will qualify for the next stage.
          </li>
          <li>
            <strong>3. Tournament Stage (October 15th - October 31st):</strong> Qualifying participants will compete in a bracket tournament featuring best-of-k-battle matches.
          </li>
        </ul>
        <p>
          For those familiar, this structure follows the general format of a Showdown "ladder tournament"—but for bots!
        </p>
        <p>
          Because this is the first time a competition like this has been run, some specifics are flexible and will be finalized during the Research Stage in conversation with the community (via Discord):
        </p>
        <p>
          <strong>Showdown Rulesets:</strong> All of the formats listed above will be available throughout the Research Stage. However, <em>the formal Tournament Stage will limit competition to a subset of this list</em>. Currently, <strong>Gen 1 OU and Gen 9 OU</strong> are guaranteed to have brackets, with additional options to be determined based on the number of participants, ladder activity, community feedback, and available prizes.
        </p>
        <p>
          <strong>Bracket Size and Match Length:</strong> Pokémon has high variance. Human tournaments often use a best two-out-of-three battle structure. 
          We would prefer to go (significantly) higher, but will work with qualifying participants to determine whether this creates a financial burden
          and whether credits provided by our sponsors can help. The total bracket size (e.g., 8, 16, 32 teams) will be determined 
          based on the number of active entrants and announced well in advance of the Qualifying Stage. 
        </p>

      </div>
    </div>
  </section>

  <!-- Starting Resources Section -->
  <section id="starter-kits">
    <div class="container">
      <h2 class="text-center mb-2">Starting Resources</h2>
      <div class="card showdown-content">

        <p>Competitive Pokémon is extremely complex and creates an interesting game-playing benchmark all by itself. 
          However, we'd add that <em>Pokémon's popularity</em> and <em>Showdown's replay dataset</em> are key features that give this domain a unique place in current AI research:</p>

        <ul>
          <li>Pokémon's widespread internet presence equips LLMs with extensive knowledge of its mechanics and strategies.</li>
          <li>Pokémon Showdown makes millions of competitive battles publicly available, enabling the creation of large, high-quality datasets.</li>
        </ul>
        <p>
          Taken together, Pokémon creates a fun opportunity for areas like LLM-Agents and RL to compete and collaborate on a level playing field. In that spirit, the PokéAgent Challenge was organized
          by the teams behind <a href="https://sites.google.com/view/pokechamp-llm?pli=1" target="_blank">PokéChamp</a> 
          and <a href="https://metamon.tech" target="_blank">Metamon</a>, which are recent papers that demonstrate strong human-level play 
          in singles formats. Both projects are open-source and have recently been updated to create a more helpful starting point for this competition.
          We have also been joined by <a href="https://github.com/cameronangliss/VGC-Bench" target="_blank">VGC-Bench</a> to extend support to VGC (doubles)!
        </p>

        <div class="track-links" style="margin: 2rem 0;">
          <div style="text-align: center; margin-right: 1rem;">
            <a href="https://github.com/UT-Austin-RPL/metamon" class="track-link" target="_blank">
              <img src="media/figures/metamon.png" alt="Metamon Starter Kit" class="track-image">
            </a>
            <p style="margin-top: 0.5rem; font-size: 1.1rem; color: #666; font-style: italic;">RL on Human Replays</p>
          </div>
          <div style="text-align: center; margin-left: 1rem;">
            <a href="https://github.com/sethkarten/pokechamp" class="track-link" target="_blank">
              <img src="media/figures/pokechamp.png" alt="PokéChamp Starter Kit" class="track-image">
            </a>
            <p style="margin-top: 0.5rem; font-size: 1.1rem; color: #666; font-style: italic;">LLM-Agents + Search</p>
          </div>
        </div>

        <p>
          These projects have their own repositories and publications where you can find more detailed information. 
          The "Resources" section below highlights datasets and baselines from these efforts that may be more broadly useful in the development of new methods. Participants looking for more of a blank slate to get started with are encouraged to check out <a href="https://github.com/hsahovic/poke-env" target="_blank"><code>poke-env</code></a> --- the python interface to Showdown used by most recent academic work.
        </p>
<<<<<<< HEAD
=======

        <div style="background-color: #e8f4f8; padding: 1.5rem; border-radius: 8px; margin-top: 2rem;">
          <h4 style="color: #3b5998; margin-bottom: 0.75rem;">
            <i class="fas fa-cloud"></i> Compute Credits Available
          </h4>
          <p style="margin-bottom: 1rem;">
            <strong>Recommended for students:</strong> Apply to receive GCP credits for cloud compute and Gemini API access. Roughly $100+ per team (pending submissions).
          </p>
          <a href="https://forms.gle/jgg55Tm1XNj5TQYP8" class="btn btn-primary" target="_blank" style="display: inline-block; color: white !important; text-decoration: none;">
            Apply for Compute Credits
          </a>
          <p style="margin-top: 0.75rem; font-size: 0.9rem; color: #666;">
            Applications will be reviewed and distributed on a rolling basis until funds are depleted.
          </p>
        </div>
  

>>>>>>> 29b0fcd8

        <div class="text-center mt-3">
          <p style="font-size: 1.1rem; color: #666; margin-bottom: 1rem;">
            <em>Interested in ML but new to Pokémon? <a href="intro_to_pokemon.html">Read an intro guide here</a></em>
          </p>
        </div>

      </div>
    </div>
  </section>

  <!-- Submission Guidelines -->
  <section style="background-color: #f5f5f5;">
    <div class="container">
      <h2 class="text-center mb-2">Submission Guidelines</h2>
      <div class="card">
        <h3>How to Submit for Track 1</h3>

        Evaluation for Track 1 will take place on the PokéAgent Showdown server. Test your method by searching for battles on the ladder!


        
                <div class="mt-3">
          <div class="text-center mt-2">
            <a href="http://pokeagentshowdown.com.insecure.psim.us" class="btn btn-secondary" target="_blank">
              <i class="fas fa-gamepad"></i> Open PokéAgent's Showdown Server
            </a>
            <p class="mt-1" style="font-size: 0.9rem; color: #666; font-style: italic;">
            </p>
          </div>
        </div>

        <p>
          <strong>1. Register:</strong> Create a Showdown username and password by clicking the gear icon in the top right corner. Bot usernames should begin with "PAC" (PokéAgent Challenge).
        </p>

        <p>
          <strong>2. Deploy:</strong> Starter kits have specific instructions and quick-setups to deploy agents on the server. For more general cases, the poke-env server config details would be:
        </p>

        <div class="code-block-container">
          <pre><code>PokeAgentServerConfiguration = ServerConfiguration(
    "wss://pokeagentshowdown.com/showdown/websocket",
    "https://play.pokemonshowdown.com/action.php?",
)</code></pre>
        </div>

        <p>
          <strong>3. Battle!:</strong> Watch live battles and climb to the top of the ranked ladder! You'll be matched against other participants and a set of <a href="https://pokeagent.github.io/faq.html#ladder-baselines" target="_blank">organizer-hosted baselines</a> that keep the ladder active.
        </p>

        <p>
        <strong>4. Verify:</strong>
        In order to verify entries and have your entry count towards the official ladder. Please declare your team members, 
        provide a contact email, and designate one Showdown username for your team. By registering, you will have to agree to provide the organizers with 
        source code and written technical details of your method upon request. </p>
        
        <div class="text-center mt-3">
          <a href="https://forms.gle/uHKAbSANaLFEXioB6" class="btn btn-primary btn-large" target="_blank">
            <i class="fas fa-paper-plane"></i> Verify Your Entry
          </a>
        </div>
        
    </div>
  </section>

  <!-- Timeline Section -->
  <section id="timeline">
    <div class="container">
      <h2 class="text-center mb-2">Track 1 Timeline</h2>
      <div class="timeline">
        
        <div class="timeline-item">
          <div class="timeline-content">
            <span class="timeline-date">July 11th, 2025</span>
            <h3>Practice Window Begins</h3>
            <p>The PokéAgent Showdown server launches for free-play AI battles.</p>
          </div>
        </div>
        
        <div class="timeline-item">
          <div class="timeline-content">
            <span class="timeline-date">September 29th, 2025</span>
            <h3>Qualification Window Begins</h3>
            <p>Ladder ratings are reset and participants battle for leaderboard positions.</p>
          </div>
        </div>
        
        <div class="timeline-item">
          <div class="timeline-content">
            <span class="timeline-date">October 12th, 2025</span>
            <h3>Qualification Window Ends</h3>
            <p>Ladder ratings are finalized and top-ranked participants qualify for the tournament.</p>
          </div>
        </div>
        
        <div class="timeline-item">
          <div class="timeline-content">
            <span class="timeline-date">October 15th, 2025</span>
            <h3>Bracket Tournament Begins</h3>
            <p>Qualifying participants battle in a best-of-k single-elimination tournament.</p>
          </div>
        </div>
        
        <div class="timeline-item">
          <div class="timeline-content">
            <span class="timeline-date">October 31st, 2025</span>
            <h3>Bracket Tournament Ends</h3>
            <p>Tournament concludes and final results are announced.</p>
          </div>
        </div>
        
      </div>
    </div>
  </section>

  <!-- Resources Section -->
  <section>
    <div class="container">
      <h2 class="text-center mb-2">Resources and Support</h2>
      <div class="card showdown-content">

        <h3>Datasets</h3>
        
        <h4>Showdown Replay Logs</h4>
        <p>
          Showdown makes battle <a href="https://replay.pokemonshowdown.com" target="_blank">replays</a> accessible via a public API. The competition organizers maintain curated datasets for convenience and (a little) extra privacy, and host them on Hugging Face to spare Showdown download requests from this competition. 
          We'd encourage you to use them unless you have a good reason not to. 
          Collectively, they cover the entire range of supported rulesets for the competition:
        </p>

        <div class="dataset-table">
          <table>
            <thead>
              <tr>
                <th></th>
                <th>Formats</th>
                <th>Time Period</th>
                <th>Battles</th>
              </tr>
            </thead>
            <tbody>
             <tr>
                <td><a href="https://huggingface.co/datasets/milkkarten/pokechamp" target="_blank"><code>pokechamp</code></a></td>
                <td>Many (39+)</td>
                <td>2024-2025</td>
                <td>2M</td>
              </tr>
            <tr>
                <td><a href="https://huggingface.co/datasets/jakegrigsby/metamon-raw-replays" target="_blank"><code>metamon-raw-replays</code></a></td>
                <td>All PokéAgent Except VGC</td>
                <td>2014-2025</td>
                <td>1.8M</td>
              </tr>

              <tr>
                <td><a href="https://huggingface.co/datasets/cameronangliss/vgc-battle-logs" target="_blank"><code>vgc-battle-logs</code></a></td>
                <td>Gen 9 VGC (OTS)</td>
                <td>2023-2025</td>
                <td>330k</td>
              </tr>
            </tbody>
          </table>
        </div>

        <h4>Replays as Agent Training Data</h4>
        <p>
          Showdown replays are saved from the point of view of a spectator rather than the point of view of a player, 
          which can make it difficult to use them directly in an imperfect information game like Pokémon. 
          We need to reconstruct (and often <em>predict</em>) the perspective of each player to create a more typical offline RL or imitation learning dataset.
        </p>

        <p>
          <code>metamon</code> converts its replay dataset into a flexible format that allows customization of observations, actions, and rewards. 
          More than 3.5M full battle trajectories are stored on Hugging Face at 
          <a href="https://huggingface.co/datasets/jakegrigsby/metamon-parsed-replays" target="_blank"><code>metamon-parsed-replays</code></a> 
          and can be accessed through the metamon repo. Utilities in <code>pokechamp</code> can recreate its LLM-Agent prompts and decisions from replays in a similar fashion. 
          <code>vgc-bench</code> covers the Gen 9 VGC ruleset and does not have to resort to predicting unobserved information 
          (because VGC replays can have "Open Team Sheets" where ground-truth team info is public).
        </p>

        <h4>Miscellaneous</h4>
        <p>
          <a href="https://huggingface.co/datasets/jakegrigsby/metamon-teams" target="_blank"><code>teams</code></a>: 
          All of the Showdown rulesets in the competition require players to pick their own teams. This dataset provides sets of teams gathered from forums, 
          predicted from replays, and/or procedurally generated from Showdown trends. This creates a starting point for anyone less familiar with Competitive Pokémon, 
          and establishes diverse team sets for self-play.
        </p>

        <p>
          <a href="https://huggingface.co/datasets/jakegrigsby/metamon-usage-stats" target="_blank"><code>usage-stats</code></a>: 
          A convenient way to access the <a href="https://www.smogon.com/stats/" target="_blank">Showdown team usage stats</a> 
          for the formats covered by the competition and the timeframe covered by the replay datasets. 
          <a href="https://huggingface.co/datasets/jakegrigsby/metamon-parsed-replays" target="_blank">This dataset</a> 
          also includes a log of all the partially revealed teams in replays. Team prediction is an interesting subproblem that your method may want to address!
        </p>

        <h3>Baselines</h3>
        <p>
          Organizers will inflate the player pool on the PokéAgent ladder with a rotating cast of existing baselines covering a wide range of skill levels and team choices.
          At launch, these will include:
        </p>

        <ol>
          <li><strong>Simple Heuristics</strong> to simulate the low-ELO ladder and let new methods get started. These are mainly sourced from <code>metamon</code>'s basic evaluation opponents.</li>
          <li><strong>The best <code>metamon</code> and <code>pokechamp</code> agents</strong> playing with competitive team choices. 
          These baselines have already demonstrated performance comparable to strong human players. If all goes well, they will be at the bottom of the leaderboard by the end of the competition!</li>
          <li><strong>Mixed <code>metamon</code> and <code>pokechamp</code> agents</strong> aimed at increasing variety and forcing participants to battle teams that resemble the real Showdown ladder. 
          For example, varied LLM backends with several prompting and search strategies. Hundreds of checkpoints from metamon policies 
          at various stages of training, sampling from thousands of unique teams.</li>
        </ol>

        <p>
          Launch baselines are already open-source, so you are free to skip the ladder queue by hosting them on your local server with help from their home repo. 
          Any additional (stronger) agents in development by the organizers will be added to the ladder rotation as the competition progresses.
        </p>

        <p>
          We hope the ladder will also be full of participants trying new ideas; your agents' competition will always be improving!
        </p>

        <h3>Support</h3>
        <p>
          Competition staff will be active on the community Discord and are committed to answering questions (and fixing any issues that may arise) 
          related to the starter datasets, baselines, competition logistics, and Showdown/Pokémon more broadly. 
          However, due to limited bandwidth, we caution that the technical details involved in improving upon provided methods may be deemed out-of-scope
           (e.g., RL training details beyond the provided documentation). This is mainly because, given the datasets and baselines, you would have many other viable options
          that are maintaned by larger teams and better suited to a broad audience. Still, please feel free to reach out, and we will help in any way we can.
        </p>

      </div>
    </div>
  </section>
  <!-- Footer -->
  <footer>
    <div class="container">
      <div class="footer-container">
        <div class="footer-column">
          <h3>PokéAgent Challenge</h3>
          <p>A NeurIPS 2025 competition advancing AI decision-making through the complex environments of Pokémon battles and gameplay.</p>
          <div class="social-links mt-1">
            <a href="https://x.com/intent/post?text=Excited%20to%20join%20the%20%23PokeAgent%20Challenge%20at%20%23NeurIPS2025!%20%F0%9F%8E%AE%E2%9A%A1%20Advancing%20AI%20decision-making%20through%20Pok%C3%A9mon%20battles%20and%20speedruns.%20Learn%20more%3A%20https%3A%2F%2Fpokeagent.github.io" target="_blank"><i class="fab fa-x-twitter"></i></a>
            <a href="#"><i class="fab fa-github"></i></a>
                                    <a href="https://discord.gg/E2DuX5FWF7"><i class="fab fa-discord"></i></a>
            <a href="#"><i class="fab fa-youtube"></i></a>
          </div>
        </div>
        <div class="footer-column">
          <h3>Quick Links</h3>
          <ul>
            <li><a href="index.html">Home</a></li>
            <li><a href="track1.html">Track 1</a></li>
            <li><a href="track2.html">Track 2</a></li>
            <li><a href="leaderboard.html">Leaderboard</a></li>
            <li><a href="rules.html">Rules</a></li>
            <li><a href="faq.html">FAQ</a></li>
          </ul>
        </div>

        <div class="footer-column">
          <h3>Contact</h3>
          <p>For questions or support, please contact:</p>
          <p>Email: pokeagentchallenge@gmail.com</p>
          <p>Join our Discord community for direct assistance and discussions.</p>
        </div>
      </div>
      <div class="copyright">
        <p>&copy; 2025 PokéAgent Challenge. All rights reserved. NeurIPS 2025 Competition Track.</p>
      </div>
    </div>
  </footer>

  <!-- JS -->
  <script>
    const mobileToggle = document.querySelector('.mobile-toggle');
    const navMenu = document.querySelector('.nav-menu');

    mobileToggle.addEventListener('click', () => {
      navMenu.classList.toggle('active');
    });

    const navLinks = document.querySelectorAll('.nav-menu a');
    navLinks.forEach(link => {
      link.addEventListener('click', () => {
        navMenu.classList.remove('active');
      });
    });

    // Multi-phase Countdown Timer for Track 1
    function updateTrack1Countdown() {
      const phases = [
        {
          name: "Free-play Window Opens",
          date: new Date('July 11, 2025 00:00:00 PST').getTime(),
          endName: "Free-play Window",
          endDate: new Date('September 29, 2025 00:00:00 PST').getTime(),
          phase: 'freeplay'
        },
        {
          name: "Qualification Window Opens",
          date: new Date('September 29, 2025 00:00:00 PST').getTime(),
          endName: "Qualification Window",
          endDate: new Date('October 12, 2025 23:59:59 PST').getTime(),
          phase: 'qualification'
        },
        {
          name: "Tournament Begins",
          date: new Date('October 15, 2025 00:00:00 PST').getTime(),
          endName: "Tournament",
          endDate: new Date('October 31, 2025 23:59:59 PST').getTime(),
          phase: 'tournament'
        }
      ];

      const now = new Date().getTime();
      let currentPhase = null;
      let targetDate = null;
      let phaseTitle = "";
      let phaseMessage = "";

      // Reset all phase indicators
      document.querySelectorAll('.phase-indicator').forEach(el => {
        el.classList.remove('active', 'completed');
      });

      // Determine current phase and target
      if (now < phases[0].date) {
        // Before free-play window
        targetDate = phases[0].date;
        phaseTitle = "🚀 " + phases[0].name + " In";
        phaseMessage = "Competition begins July 11th, 2025";
      } else if (now >= phases[0].date && now < phases[0].endDate) {
        // During free-play window - count down to when it ENDS
        currentPhase = 'freeplay';
        targetDate = phases[0].endDate;
        phaseTitle = "🎮 Free-play Ends In";
        phaseMessage = "Currently in Free-play Window - Ends September 29th when Qualification begins";
        document.getElementById('phase-freeplay').classList.add('active');
      } else if (now >= phases[1].date && now < phases[1].endDate) {
        // During qualification window
        currentPhase = 'qualification';
        targetDate = phases[1].endDate;
        phaseTitle = "⏰ Qualification Ends In";
        phaseMessage = "Qualification Window closes October 12th - Battle for your tournament spot!";
        document.getElementById('phase-freeplay').classList.add('completed');
        document.getElementById('phase-qualification').classList.add('active');
      } else if (now >= phases[1].endDate && now < phases[2].date) {
        // Between qualification and tournament
        targetDate = phases[2].date;
        phaseTitle = "🏆 " + phases[2].name + " In";
        phaseMessage = "Qualification ended - Tournament begins October 15th";
        document.getElementById('phase-freeplay').classList.add('completed');
        document.getElementById('phase-qualification').classList.add('completed');
      } else if (now >= phases[2].date && now < phases[2].endDate) {
        // During tournament
        currentPhase = 'tournament';
        targetDate = phases[2].endDate;
        phaseTitle = "🏁 Tournament Ends In";
        phaseMessage = "Tournament in progress - Finals end October 31st";
        document.getElementById('phase-freeplay').classList.add('completed');
        document.getElementById('phase-qualification').classList.add('completed');
        document.getElementById('phase-tournament').classList.add('active');
      } else {
        // Competition ended
        document.getElementById('phase-title').textContent = "🎉 Competition Complete";
        document.querySelector('.countdown-timer').innerHTML = '<div style="color: white; font-size: 1.5rem;">Thank you for participating!</div>';
        document.getElementById('phase-message').textContent = "See you at NeurIPS 2025!";
        document.querySelectorAll('.phase-indicator').forEach(el => {
          el.classList.add('completed');
        });
        return;
      }

      // Update phase title and message
      document.getElementById('phase-title').textContent = phaseTitle;
      document.getElementById('phase-message').textContent = phaseMessage;

      // Calculate and display countdown
      const timeLeft = targetDate - now;
      if (timeLeft > 0) {
        const days = Math.floor(timeLeft / (1000 * 60 * 60 * 24));
        const hours = Math.floor((timeLeft % (1000 * 60 * 60 * 24)) / (1000 * 60 * 60));
        const minutes = Math.floor((timeLeft % (1000 * 60 * 60)) / (1000 * 60));
        const seconds = Math.floor((timeLeft % (1000 * 60)) / 1000);

        document.getElementById('days').textContent = String(days).padStart(2, '0');
        document.getElementById('hours').textContent = String(hours).padStart(2, '0');
        document.getElementById('minutes').textContent = String(minutes).padStart(2, '0');
        document.getElementById('seconds').textContent = String(seconds).padStart(2, '0');
      }
    }

    // Update countdown every second
    updateTrack1Countdown();
    setInterval(updateTrack1Countdown, 1000);
  </script>
</body>
</html><|MERGE_RESOLUTION|>--- conflicted
+++ resolved
@@ -242,8 +242,6 @@
           These projects have their own repositories and publications where you can find more detailed information. 
           The "Resources" section below highlights datasets and baselines from these efforts that may be more broadly useful in the development of new methods. Participants looking for more of a blank slate to get started with are encouraged to check out <a href="https://github.com/hsahovic/poke-env" target="_blank"><code>poke-env</code></a> --- the python interface to Showdown used by most recent academic work.
         </p>
-<<<<<<< HEAD
-=======
 
         <div style="background-color: #e8f4f8; padding: 1.5rem; border-radius: 8px; margin-top: 2rem;">
           <h4 style="color: #3b5998; margin-bottom: 0.75rem;">
@@ -259,9 +257,6 @@
             Applications will be reviewed and distributed on a rolling basis until funds are depleted.
           </p>
         </div>
-  
-
->>>>>>> 29b0fcd8
 
         <div class="text-center mt-3">
           <p style="font-size: 1.1rem; color: #666; margin-bottom: 1rem;">
